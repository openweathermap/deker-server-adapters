--- conflicted
+++ resolved
@@ -124,16 +124,6 @@
         """
         return ServerCollectionAdapter(self.ctx)
 
-<<<<<<< HEAD
-    def __uri_has_servers(self, ctx: CTX) -> bool:
-        """Check if URI has servers.
-
-        :param ctx: Context with URI
-        """
-        return hasattr(ctx.uri, "servers") and ctx.uri.servers
-
-=======
->>>>>>> 3db56261
     def do_healthcheck(self, ctx: CTX) -> Optional[Dict]:
         """Check if server is alive.
 
@@ -152,11 +142,7 @@
         url = f"{get_api_version()}/ping"
 
         # If we do healthcheck in cluster
-<<<<<<< HEAD
-        nodes = [*ctx.uri.servers] if self.__uri_has_servers(ctx) else [ctx.uri.raw_url]
-=======
         nodes = [*ctx.uri.servers] if ctx.uri.servers else [ctx.uri.raw_url]
->>>>>>> 3db56261
         response = make_request(url=url, nodes=nodes, client=self.httpx_client)
         check_response(response=response, client=self.httpx_client)
 
@@ -164,11 +150,7 @@
             config = response.json()  # type: ignore[union-attr]
             return config
         except JSONDecodeError:
-<<<<<<< HEAD
-            if self.__uri_has_servers(ctx):
-=======
             if ctx.uri.servers:
->>>>>>> 3db56261
                 raise DekerClusterError(response, "Server responded with wrong config. Couldn't parse json")
 
     def __set_cluster_config(self, cluster_config: Dict, ctx: CTX) -> None:
@@ -194,11 +176,7 @@
         :param config: Config from response
         :param ctx: Context of app
         """
-<<<<<<< HEAD
-        if not self.__uri_has_servers(ctx):
-=======
         if not ctx.uri.servers:
->>>>>>> 3db56261
             return config is not None and config.get("mode") == CLUSTER_MODE
 
         if config is None or config.get("mode") != CLUSTER_MODE:
