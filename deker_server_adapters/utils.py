--- conflicted
+++ resolved
@@ -27,15 +27,9 @@
         if request_kwargs:
             response = client.get(request_url, **request_kwargs)
         else:
-<<<<<<< HEAD
-            response = client.get(f"{node.rstrip('/')}/{url.lstrip('/')}")
-    except Exception as e:
-        traceback.print_exc()
-=======
             response = client.get(request_url)
     except Exception as e:
         traceback.print_exc(-1)
->>>>>>> 3db56261
         logger.exception(f"Coudn't get response from {node}", exc_info=e)  # noqa
 
     return response
