import traceback

from collections import defaultdict
from logging import getLogger
from random import randint
from typing import Dict, List, Optional, Set, Tuple, Union

from httpx import Client, Response

from deker_server_adapters.consts import STATUS_OK


logger = getLogger(__name__)


def _request(url: str, node: str, client: Client, request_kwargs: Optional[Dict] = None) -> Optional[Response]:
    """Internal request func - Make GET request on given node.

    :param url: What we request
    :param request_kwargs: Kwargs for request
    :param node: Node for requesting
    :param client: Httpx Client
    """
    response = None
    request_url = f"{node.rstrip('/')}/{url.lstrip('/')}"
    try:
        if request_kwargs:
            response = client.get(request_url, **request_kwargs)
        else:
<<<<<<< HEAD
            response = client.get(f"{node.rstrip('/')}/{url.lstrip('/')}")
    except Exception as e:
        traceback.print_exc()
        logger.exception(f"Coudn't get response from {node}", exc_info=e)  # noqa
=======
            response = client.get(request_url)
    except Exception:
        logger.exception(f"Coudn't get response from {node}")  # noqa
>>>>>>> f0764543

    return response


def make_request(
    url: str, nodes: Union[List, Tuple, Set], client: Client, request_kwargs: Optional[Dict] = None
) -> Optional[Response]:
    """Make GET request on random node, while response is not received.

    :param url: What we request
    :param request_kwargs: Kwargs for request
    :param nodes: Nodes for requesting
    :param client: Httpx Client
    """
    response = None
    nodes = list(nodes)
    if len(nodes) == 1:
        node = nodes.pop(0)
        response = _request(url, node, client, request_kwargs)
    else:
        while nodes and (response is None or response.status_code != STATUS_OK):
            index = randint(0, len(nodes) - 1)
            node = nodes.pop(index)

            response = _request(url, node, client, request_kwargs)

    return response


def get_api_version() -> str:
    """Get API Version."""
    return "v1"


def get_leader_and_nodes_mapping(cluster_config: Dict) -> Tuple[Optional[str], List, defaultdict, List]:
    """Figure out leader from cluster config.

    :param cluster_config: Cluster configuration
    """
    # IDs used in hash ring
    ids = []
    # Mapping from ID to host
    id_to_host_mapping = defaultdict(list)
    leader_node = None
    nodes = []

    # Fill Ids and Mappings
    for node in cluster_config["current_nodes"]:
        url = f"{node['protocol']}://{node['host']}:{node['port']}"
        nodes.append(url)
        ids.append(node["id"])
        id_to_host_mapping[node["id"]].append(url)
        if node["id"] == cluster_config["leader_id"]:
            leader_node = url

    return leader_node, ids, id_to_host_mapping, nodes<|MERGE_RESOLUTION|>--- conflicted
+++ resolved
@@ -27,16 +27,10 @@
         if request_kwargs:
             response = client.get(request_url, **request_kwargs)
         else:
-<<<<<<< HEAD
-            response = client.get(f"{node.rstrip('/')}/{url.lstrip('/')}")
+            response = client.get(request_url)
     except Exception as e:
         traceback.print_exc()
         logger.exception(f"Coudn't get response from {node}", exc_info=e)  # noqa
-=======
-            response = client.get(request_url)
-    except Exception:
-        logger.exception(f"Coudn't get response from {node}")  # noqa
->>>>>>> f0764543
 
     return response
 
